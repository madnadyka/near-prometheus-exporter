--- conflicted
+++ resolved
@@ -94,11 +94,7 @@
 		currentValidatorStakeDesc: prometheus.NewDesc(
 			"near_current_validator_stake",
 			"Current amount of validator stake",
-<<<<<<< HEAD
-			[]string{"account_id", "slashed",  "slashed", "shards", "num_produced_blocks", "num_expected_blocks", "num_produced_chunks", "num_expected_chunks"},
-=======
 			[]string{"account_id", "public_key", "slashed", "shards", "num_produced_blocks", "num_expected_blocks", "num_produced_chunks", "num_expected_chunks"},
->>>>>>> 1f971197
 			nil,
 		),
 		nextValidatorStakeDesc: prometheus.NewDesc(
